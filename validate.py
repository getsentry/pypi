from __future__ import annotations

import argparse
import configparser
import os.path
import re
import subprocess
import sys
import tempfile
import zipfile
from collections.abc import Mapping
from typing import NamedTuple

import packaging.tags
from packaging.specifiers import SpecifierSet
from packaging.tags import Tag
from packaging.utils import parse_wheel_filename
from packaging.version import Version

from build import Package

PYTHONS = ((3, 11), (3, 12), (3, 13))
DIST_INFO_RE = re.compile(r"^[^/]+.dist-info/[^/]+$")


class Info(NamedTuple):
    validate_extras: str | None
    validate_incorrect_missing_deps: tuple[str, ...]
    validate_skip_imports: tuple[str, ...]

    @classmethod
    def from_dct(cls, dct: Mapping[str, str]) -> Info:
        return cls(
            validate_extras=dct.get("validate_extras") or None,
            validate_incorrect_missing_deps=tuple(
                dct.get("validate_incorrect_missing_deps", "").split()
            ),
            validate_skip_imports=tuple(dct.get("validate_skip_imports", "").split()),
        )


def _parse_cp_tag(s: str) -> tuple[int, int]:
    return int(s[2]), int(s[3:])


def _py_exe(major: int, minor: int) -> str:
    return f"python{major}.{minor}"


def _pythons_to_check(
    tags: frozenset[Tag], python_versions: SpecifierSet | None = None
) -> tuple[str, ...]:
    tag_compatible_pythons: set[str] = set()
    for tag in tags:
        if tag.abi == "abi3" and tag.interpreter.startswith("cp"):
            min_py = _parse_cp_tag(tag.interpreter)
            tag_compatible_pythons.update(
                _py_exe(*py) for py in PYTHONS if py >= min_py
            )
        elif tag.interpreter.startswith("cp"):
            tag_compatible_pythons.add(_py_exe(*_parse_cp_tag(tag.interpreter)))
        elif tag.interpreter == "py2":
            continue
        elif tag.interpreter.startswith("py3"):
            for py in PYTHONS:
<<<<<<< HEAD
                if tag not in packaging.tags.compatible_tags(py):
                    raise AssertionError(f"{tag} is not compatible with python {py}")
                tag_compatible_pythons.update(_py_exe(*py) for py in PYTHONS)
=======
                if tag in packaging.tags.compatible_tags(py):
                    ret.add(_py_exe(*py))
>>>>>>> 4367a314
        else:
            raise AssertionError(f"unexpected tag: {tag}")

    if not tag_compatible_pythons:
        raise AssertionError(f"no interpreters found for {tags}")

    if not python_versions:
        return tuple(sorted(tag_compatible_pythons))

    package_compatible_pythons: set[str] = set()
    for python_exe in tag_compatible_pythons:
        py_version_str = python_exe.replace("python", "")
        if py_version_str in python_versions:
            package_compatible_pythons.add(python_exe)

    if not package_compatible_pythons:
        raise AssertionError(
            f"no interpreters found for {tags} after applying package constraints {python_versions}. "
            f"Wheel supports: {sorted(tag_compatible_pythons)}"
        )

    return tuple(sorted(package_compatible_pythons))


def _top_imports(whl: str) -> list[str]:
    with zipfile.ZipFile(whl) as zipf:
        dist_info_names = {
            os.path.basename(name): name
            for name in zipf.namelist()
            if DIST_INFO_RE.match(name)
        }
        if "RECORD" in dist_info_names:
            with zipf.open(dist_info_names["RECORD"]) as f:
                pkgs = {}
                for line_b in f:
                    fname = line_b.decode().split(",")[0]
                    if fname.endswith("/__init__.py"):
                        pkgs[fname.split("/")[0]] = 1
                    elif "/" not in fname and fname.endswith((".so", ".py")):
                        pkgs[fname.split(".")[0]] = 1
                return list(pkgs)
        else:
            raise NotImplementedError("need RECORD")


def _validate(
    *,
    python: str,
    filename: str,
    info: Info,
    index_url: str,
) -> None:
    print(f"validating {python}: {filename}")
    with tempfile.TemporaryDirectory() as tmpdir:
        print("creating env")
        venv = os.path.join(tmpdir, "venv")
        py = os.path.join(venv, "bin", "python")

        subprocess.check_call(
            (
                sys.executable,
                "-mvirtualenv",
                "--no-periodic-update",
                "--pip=embed",
                "--setuptools=embed",
                "--wheel=embed",
                "--quiet",
                f"--python={python}",
                venv,
            )
        )

        print("=> installing")
        if info.validate_extras is not None:
            install_target = f"{filename}[{info.validate_extras}]"
        else:
            install_target = filename

        subprocess.check_call(
            (
                py,
                "-mpip",
                "install",
                "--quiet",
                "--no-cache-dir",
                "--disable-pip-version-check",
                "--only-binary=:all:",
                f"--index-url={index_url}",
                # allow just-built wheels to count too
                f"--find-links={os.path.dirname(filename)}",
                install_target,
                *info.validate_incorrect_missing_deps,
            )
        )

        print("=> importing")
        for s in _top_imports(filename):
            if s not in info.validate_skip_imports:
                subprocess.check_call((py, "-c", f"__import__({s!r})"))


def main() -> int:
    parser = argparse.ArgumentParser()
    parser.add_argument("--index-url", required=True)
    parser.add_argument("--dist", default="dist")
    parser.add_argument("--packages-ini", default="packages.ini")
    args = parser.parse_args()

    cfg = configparser.ConfigParser()
    if not cfg.read(args.packages_ini):
        raise SystemExit(f"{args.packages_ini}: not found")

    packages = {}
    validate_infos = {}
    for k in cfg.sections():
        pkg, _, version_s = k.partition("==")
        key = (pkg, Version(version_s))
        packages[key] = Package.make(k, cfg[k])
        validate_infos[key] = Info.from_dct(cfg[k])

    for filename in sorted(os.listdir(args.dist)):
        name, version, _, wheel_tags = parse_wheel_filename(filename)
        package = packages[(name, version)]
        info = validate_infos[(name, version)]
        for python in _pythons_to_check(wheel_tags, package.python_versions):
            _validate(
                python=python,
                filename=os.path.join(args.dist, filename),
                info=info,
                index_url=args.index_url,
            )

    return 0


if __name__ == "__main__":
    raise SystemExit(main())<|MERGE_RESOLUTION|>--- conflicted
+++ resolved
@@ -63,14 +63,8 @@
             continue
         elif tag.interpreter.startswith("py3"):
             for py in PYTHONS:
-<<<<<<< HEAD
-                if tag not in packaging.tags.compatible_tags(py):
-                    raise AssertionError(f"{tag} is not compatible with python {py}")
-                tag_compatible_pythons.update(_py_exe(*py) for py in PYTHONS)
-=======
                 if tag in packaging.tags.compatible_tags(py):
-                    ret.add(_py_exe(*py))
->>>>>>> 4367a314
+                    tag_compatible_pythons.add(_py_exe(*py))
         else:
             raise AssertionError(f"unexpected tag: {tag}")
 
